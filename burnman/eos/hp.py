# This file is part of BurnMan - a thermoelastic and thermodynamic toolkit for the Earth and Planetary Sciences
# Copyright (C) 2012 - 2015 by the BurnMan team, released under the GNU GPL v2 or later.


import numpy as np
import warnings

import modified_tait as mt
import equation_of_state as eos

import einstein

from burnman.endmemberdisorder import *

<<<<<<< HEAD

T_0=298.15 # Standard temperature = 25 C


=======
>>>>>>> 5322f5a3
class HP_TMT(eos.EquationOfState):
    """
    Base class for the Holland and Powell (2011) correction to
    the generic modified Tait equation of state (class MT).


    An instance "m" of a Mineral can be assigned this 
    equation of state with the command m.set_method('hp_tmt')
    (or by initialising the class with the param 
    equation_of_state = 'hp_tmt'
    """

    def volume(self, pressure,temperature,params):
        """
        Returns volume [m^3] as a function of pressure [Pa] and temperature [K]
        EQ 12
        """
        Pth=self.__relative_thermal_pressure(temperature,params)
        return mt.volume(pressure-Pth, params)

    def pressure(self, temperature, volume, params):
        """
        Returns pressure [Pa] as a function of temperature [K] and volume[m^3]
        EQ B7
        """
        Pth=self.__relative_thermal_pressure(temperature,params)
        return mt.modified_tait(params['V_0']/volume, params) + Pth
                  
    def grueneisen_parameter(self, pressure, temperature, volume, params):
        """
        Returns grueneisen parameter [unitless] as a function of pressure,
        temperature, and volume.
        """
        alpha = self.thermal_expansivity (pressure, temperature, volume, params)
        K_T = self.isothermal_bulk_modulus (pressure, temperature, volume, params)
        C_V = self.heat_capacity_v( pressure, temperature, volume, params)
        return alpha * K_T * volume / C_V

    def isothermal_bulk_modulus(self, pressure,temperature,volume, params):
        """
        Returns isothermal bulk modulus [Pa] as a function of pressure [Pa],
        temperature [K], and volume [m^3].  EQ 13+2
        """
        Pth=self.__relative_thermal_pressure(temperature,params)
        return mt.bulk_modulus(pressure-Pth, params)

    #calculate the shear modulus as a function of P, V, and T
    def shear_modulus(self, pressure, temperature, volume, params):
        """
        Not implemented. 
        Returns 0. 
        Could potentially apply a fixed Poissons ratio as a rough estimate.
        """
        return 0.

    # Cv, heat capacity at constant volume
    def heat_capacity_v(self, pressure, temperature, volume, params):
        """
        Returns heat capacity at constant volume at the pressure, temperature, and volume [J/K/mol].
        """
        C_p=self.heat_capacity_p(pressure, temperature, volume, params)
        V=self.volume(pressure,temperature,params)
        alpha=self.thermal_expansivity(pressure, temperature, volume , params)
        K_T=self.isothermal_bulk_modulus(pressure,temperature,volume, params)
        return C_p - V*temperature*alpha*alpha*K_T

    def thermal_expansivity(self, pressure, temperature, volume , params):
        """
        Returns thermal expansivity at the pressure, temperature, and volume [1/K]
        Replace -Pth in EQ 13+1 with P-Pth for non-ambient temperature 
        """
        a, b, c = mt.tait_constants(params)
        Pth=self.__relative_thermal_pressure(temperature,params)
        psubpth=pressure-params['P_0']-Pth

<<<<<<< HEAD
        C_V0 = einstein.heat_capacity_v( params['T_0'], params['einstein_T'], params['n'] )
        C_V =  einstein.heat_capacity_v(temperature, params['einstein_T'],params['n'])
=======
        C_V0 = einstein.heat_capacity_v(params['T_0'], params['T_einstein'], params['n'] )
        C_V =  einstein.heat_capacity_v(temperature, params['T_einstein'],params['n'])
>>>>>>> 5322f5a3
        alpha = params['a_0'] * (C_V/C_V0) *1./((1.+b*psubpth)*(a + (1.-a)*np.power((1+b*psubpth), c)))
 
        return alpha

    def heat_capacity_p0(self,temperature,params):
        """
        Returns heat capacity at ambient pressure as a function of temperature [J/K/mol]
        Cp = a + bT + cT^-2 + dT^-0.5 in Holland and Powell, 2011
        """
        Cp = params['Cp'][0] + params['Cp'][1]*temperature + params['Cp'][2]*np.power(temperature,-2.) + params['Cp'][3]*np.power(temperature,-0.5)
        return Cp

    def heat_capacity_p_einstein(self, pressure, temperature, volume, params):
        """
        Returns heat capacity at constant pressure at the pressure, temperature, and volume, using the C_v and Einstein model [J/K/mol]
        WARNING: Only for comparison with internally self-consistent C_p
        """
        alpha = self.thermal_expansivity(pressure, temperature, volume, params)
        gr = self.grueneisen_parameter(pressure, temperature, volume, params)
        C_v = self.heat_capacity_v(pressure, temperature, volume, params)
        C_p = C_v*(1. + gr * alpha * temperature)
        return C_p


    def adiabatic_bulk_modulus(self,pressure,temperature,volume,params):
        """
        Returns adiabatic bulk modulus [Pa] as a function of pressure [Pa],
        temperature [K], and volume [m^3].  
        """
        K_T= self.isothermal_bulk_modulus(pressure,temperature,volume,params)
        alpha = self.thermal_expansivity(pressure,temperature,volume,params)
        C_p = self.heat_capacity_p(pressure, temperature, volume, params)
        C_v = self.heat_capacity_v(pressure, temperature, volume, params)
        K_S = K_T*C_p/C_v
        return K_S

    def gibbs_free_energy(self,pressure,temperature, volume, params):
        """
        Returns the gibbs free energy [J/mol] as a function of pressure [Pa]
        and temperature [K].
        """
        # Calculate temperature and pressure integrals
        a, b, c = mt.tait_constants(params)
        Pth=self.__relative_thermal_pressure(temperature,params)

        psubpth=pressure-params['P_0']-Pth

        # EQ 13
        if pressure != params['P_0']:
            intVdP = (pressure-params['P_0'])*params['V_0']*(1. - a + (a*(np.power((1.-b*Pth), 1.-c) - np.power((1. + b*(psubpth)), 1.-c))/(b*(c-1.)*(pressure-params['P_0']))))
        else:
            intVdP = 0.

        # Add order-disorder terms if required
        if params.has_key('landau_Tc'): # For a phase transition described by Landau term
            Gdisord=gibbs_disorder_Landau(pressure, temperature, params)
        else:
            if params.has_key('BW_deltaH'): # Add Bragg-Williams disordering
                Gdisord=gibbs_disorder_BW(pressure, temperature, params) - gibbs_disorder_BW(params['P_0'], params['T_0'], params)
            else:
                Gdisord=0.0

        if params.has_key('magnetic_moment'):
            Gmagnetic=self._magnetic_gibbs(pressure, temperature, params)
        else:
            Gmagnetic=0.0

        return params['H_0'] + self.__intCpdT(temperature, params) - temperature*(params['S_0'] + self.__intCpoverTdT(temperature, params)) + intVdP + Gdisord + Gmagnetic


    def entropy(self,pressure,temperature, volume, params):
        """
        Returns the entropy [J/K/mol] as a function of pressure [Pa]
        and temperature [K].
        """
        a, b, c = mt.tait_constants(params)
        Pth=self.__relative_thermal_pressure(temperature,params)

<<<<<<< HEAD
        ksi_over_ksi_0=einstein.heat_capacity_v( temperature, params['einstein_T'], params['n'] )/einstein.heat_capacity_v( params['T_0'], params['einstein_T'], params['n'] )
=======
        ksi_over_ksi_0=einstein.heat_capacity_v( temperature, params['T_einstein'], params['n'] )/einstein.heat_capacity_v( params['T_0'], params['T_einstein'], params['n'] )
>>>>>>> 5322f5a3

        dintVdpdx=(params['V_0']*params['a_0']*params['K_0']*a*ksi_over_ksi_0)*(np.power((1.+b*(pressure-params['P_0']-Pth)), 0.-c) - np.power((1.-b*Pth), 0.-c))

        # Add order-disorder terms if required
        if params.has_key('landau_Tc'): # For a phase transition described by Landau term
            Sdisord=entropy_disorder_Landau(pressure, temperature, params)
        else:
            if params.has_key('BW_deltaH'): # Add Bragg-Williams disordering
                Sdisord=entropy_disorder_BW(pressure, temperature, params) - entropy_disorder_BW(params['P_0'], params['T_0'], params)
            else:
                Sdisord=0.0

        return params['S_0'] + self.__intCpoverTdT(temperature, params) + dintVdpdx + Sdisord

    def enthalpy(self, pressure, temperature, volume, params):
        """
        Returns the enthalpy [J/mol] as a function of pressure [Pa]
        and temperature [K].
        """
        gibbs=self.gibbs_free_energy(pressure,temperature,volume, params)
        entropy=self.entropy(pressure,temperature,volume, params)
        
        # Add order-disorder terms if required
        if params.has_key('landau_Tc'): # For a phase transition described by Landau term
            Hdisord=enthalpy_disorder_Landau(pressure, temperature, params)
        else:
            if params.has_key('BW_deltaH'): # Add Bragg-Williams disordering
                Hdisord=enthalpy_disorder_BW(pressure, temperature, params) - enthalpy_disorder_BW(params['P_0'], params['T_0'], params)
            else:
                Hdisord=0.0

        return gibbs + temperature*entropy + Hdisord

    def heat_capacity_p(self, pressure, temperature, volume, params):
        """
        Returns the heat capacity [J/K/mol] as a function of pressure [Pa]
        and temperature [K].
        """
        a, b, c = mt.tait_constants(params)
        Pth=self.__relative_thermal_pressure(temperature,params)

<<<<<<< HEAD
        ksi_over_ksi_0=einstein.heat_capacity_v( temperature, params['einstein_T'], params['n'] )/einstein.heat_capacity_v( params['T_0'], params['einstein_T'], params['n'] )
=======
        ksi_over_ksi_0=einstein.heat_capacity_v( temperature, params['T_einstein'], params['n'] )/einstein.heat_capacity_v( params['T_0'], params['T_einstein'], params['n'] )
>>>>>>> 5322f5a3

        dSdT=params['V_0']*params['K_0']*np.power((ksi_over_ksi_0*params['a_0']),2.0)*(np.power((1.+b*(pressure-params['P_0']-Pth)), -1.-c) - np.power((1.+b*(-Pth)), -1.-c))

        # Add order-disorder terms if required
        if params.has_key('landau_Tc'): # For a phase transition described by Landau term
            Cpdisord=heat_capacity_p_disorder_Landau(pressure, temperature, params)
        else:
            Cpdisord=0.0

        return self.heat_capacity_p0(temperature,params) + temperature*dSdT + Cpdisord
    
    def __thermal_pressure(self,T,params):
        """
        Returns thermal pressure [Pa] as a function of T [K] 
        EQ 12 - 1 of Holland and Powell, 2011 
        """

        # This is basically the mie-gruneisen equation of state for thermal
        # pressure using an Einstein model for heat capacity.  The additional
        # assumption that they make is that alpha*K/Cv, (or gamma / V) is 
        # constant over a wide range of compressions.

        # Note that the xi function in HP2011 is just the Einstein heat capacity
        # divided by 3nR. This function is *not* used to calculate the
        # heat capacity - Holland and Powell (2011) prefer the additional 
        # freedom provided by their polynomial expression.

<<<<<<< HEAD
        E_th = einstein.thermal_energy( T, params['einstein_T'], params['n'] )
        C_V0 = einstein.heat_capacity_v( params['T_0'], params['einstein_T'], params['n'] )
=======
        E_th = einstein.thermal_energy( T, params['T_einstein'], params['n'] )
        C_V0 = einstein.heat_capacity_v( params['T_0'], params['T_einstein'], params['n'] )
>>>>>>> 5322f5a3
        P_th = params['a_0']*params['K_0'] / C_V0 * E_th
        return P_th

    def __relative_thermal_pressure( self, T, params):
        """
        Returns relative thermal pressure [Pa] as a function of T-params['T_0'] [K] 
        EQ 12 - 1 of Holland and Powell, 2011 
        """
        return self.__thermal_pressure(T, params) - \
               self.__thermal_pressure(params['T_0'], params)

    def __intCpdT (self, temperature, params):
        """
        Returns the thermal addition to the standard state enthalpy [J/mol]
        at ambient pressure [Pa]
        """
        return (params['Cp'][0]*temperature + 0.5*params['Cp'][1]*np.power(temperature,2.) - params['Cp'][2]/temperature + 2.*params['Cp'][3]*np.sqrt(temperature)) - (params['Cp'][0]*params['T_0'] + 0.5*params['Cp'][1]*params['T_0']*params['T_0'] - params['Cp'][2]/params['T_0'] + 2.0*params['Cp'][3]*np.sqrt(params['T_0']))

    def __intCpoverTdT (self, temperature, params):
        """
        Returns the thermal addition to the standard state entropy [J/K/mol]
        at ambient pressure [Pa]
        """
        return (params['Cp'][0]*np.log(temperature) + params['Cp'][1]*temperature - 0.5*params['Cp'][2]/np.power(temperature,2.) - 2.0*params['Cp'][3]/np.sqrt(temperature)) - (params['Cp'][0]*np.log(params['T_0']) + params['Cp'][1]*params['T_0'] - 0.5*params['Cp'][2]/(params['T_0']*params['T_0']) - 2.0*params['Cp'][3]/np.sqrt(params['T_0']))

    def _magnetic_gibbs(self, pressure, temperature, params):
        """
        Returns the magnetic contribution to the Gibbs free energy [J/mol]
        Expressions are those used by Chin, Hertzman and Sundman (1987)
        as reported in Sundman in the Journal of Phase Equilibria (1991)
        """

        structural_parameter=params['magnetic_structural_parameter']
        tau=temperature/(params['curie_temperature'][0] + pressure*params['curie_temperature'][1])
        magnetic_moment=params['magnetic_moment'][0] + pressure*params['magnetic_moment'][1]

        A = (518./1125.) + (11692./15975.)*((1./structural_parameter) - 1.)
        if tau < 1: 
            f=1.-(1./A)*(79./(140.*structural_parameter*tau) + (474./497.)*(1./structural_parameter - 1.)*(np.power(tau, 3.)/6. + np.power(tau, 9.)/135. + np.power(tau, 15.)/600.))
        else:
            f=-(1./A)*(np.power(tau,-5)/10. + np.power(tau,-15)/315. + np.power(tau, -25)/1500.)
        return constants.gas_constant*temperature*np.log(magnetic_moment + 1.)*f
        
    def validate_parameters(self, params):
        """
        Check for existence and validity of the parameters
        """

        if 'T_0' not in params:
            params['T_0'] = 298.15
<<<<<<< HEAD
        if 'P_0' not in params:
            params['P_0'] = 0.9999999e5

        #if G and Gprime are not included this is presumably deliberate,
        #as we can model density and bulk modulus just fine without them,
        #so just add them to the dictionary as nans
=======

        # If standard state enthalpy and entropy are not included 
        # this is presumably deliberate, as we can model density 
        # and bulk modulus just fine without them.
        # Just add them to the dictionary as nans.
>>>>>>> 5322f5a3
        if 'H_0' not in params:
            params['H_0'] = float('nan')
        if 'S_0' not in params:
            params['S_0'] = float('nan')
  
        # First, let's check the EoS parameters for Tref
        mt.MT.validate_parameters(mt.MT(), params)

        # Now check all the required keys for the 
        # thermal part of the EoS are in the dictionary
        expected_keys = ['H_0', 'S_0', 'V_0', 'Cp', 'a_0', 'n', 'molar_mass']
        for k in expected_keys:
            if k not in params:
                raise KeyError('params object missing parameter : ' + k)
        
<<<<<<< HEAD
        # Empirical Einstein temperature
        # Holland and Powell, 2011; base of p.346, para.1
        if 'einstein_T' not in params:
            params['einstein_T'] = 10636./(params['S_0']/params['n'] + 6.44)


        #now check that the values are reasonable.  I mostly just
        #made up these values from experience, and we are only 
        #raising a warning.  Better way to do this? [IR]
=======
        # The following line estimates the Einstein temperature
        # according to the empirical equation of 
        # Holland and Powell, 2011; base of p.346, para.1
        if 'T_einstein' not in params:
            params['T_einstein'] = 10636./(params['S_0']/params['n'] + 6.44)

        # Finally, check that the values are reasonable.
        if params['T_0'] < 0.:
            warnings.warn( 'Unusual value for T_0', stacklevel=2 )
>>>>>>> 5322f5a3
        if params['G_0'] is not float('nan') and (params['G_0'] < 0. or params['G_0'] > 1.e13):
            warnings.warn( 'Unusual value for G_0', stacklevel=2 )
        if params['Gprime_0'] is not float('nan') and (params['Gprime_0'] < -5. or params['Gprime_0'] > 10.):
            warnings.warn( 'Unusual value for Gprime_0', stacklevel=2 )

        if params['T_0'] < 0.:
            warnings.warn( 'Unusual value for T_0', stacklevel=2 )
        if params['P_0'] < 0.:
            warnings.warn( 'Unusual value for P_0', stacklevel=2 )

        # no test for H_0
        if params['S_0'] is not float('nan') and params['S_0'] < 0.:
            warnings.warn( 'Unusual value for S_0', stacklevel=2 )
        if params['V_0'] < 1.e-7 or params['V_0'] > 1.e-2:
            warnings.warn( 'Unusual value for V_0', stacklevel=2 )

            
        if self.heat_capacity_p0(params['T_0'],params) < 0.:
            warnings.warn( 'Negative heat capacity at T_0', stacklevel=2 )
        if self.heat_capacity_p0(2000.,params) < 0.:
            warnings.warn( 'Negative heat capacity at 2000K', stacklevel=2 )
 
        if params['a_0'] < 0. or params['a_0'] > 1.e-3:
            warnings.warn( 'Unusual value for a_0', stacklevel=2 )


        if params['n'] < 1. or params['n'] > 1000.:
            warnings.warn( 'Unusual value for n', stacklevel=2 )
        if params['molar_mass'] < 0.001 or params['molar_mass'] > 10.:
            warnings.warn( 'Unusual value for molar_mass', stacklevel=2 )<|MERGE_RESOLUTION|>--- conflicted
+++ resolved
@@ -12,13 +12,7 @@
 
 from burnman.endmemberdisorder import *
 
-<<<<<<< HEAD
-
-T_0=298.15 # Standard temperature = 25 C
-
-
-=======
->>>>>>> 5322f5a3
+
 class HP_TMT(eos.EquationOfState):
     """
     Base class for the Holland and Powell (2011) correction to
@@ -94,13 +88,8 @@
         Pth=self.__relative_thermal_pressure(temperature,params)
         psubpth=pressure-params['P_0']-Pth
 
-<<<<<<< HEAD
-        C_V0 = einstein.heat_capacity_v( params['T_0'], params['einstein_T'], params['n'] )
-        C_V =  einstein.heat_capacity_v(temperature, params['einstein_T'],params['n'])
-=======
         C_V0 = einstein.heat_capacity_v(params['T_0'], params['T_einstein'], params['n'] )
         C_V =  einstein.heat_capacity_v(temperature, params['T_einstein'],params['n'])
->>>>>>> 5322f5a3
         alpha = params['a_0'] * (C_V/C_V0) *1./((1.+b*psubpth)*(a + (1.-a)*np.power((1+b*psubpth), c)))
  
         return alpha
@@ -179,11 +168,7 @@
         a, b, c = mt.tait_constants(params)
         Pth=self.__relative_thermal_pressure(temperature,params)
 
-<<<<<<< HEAD
-        ksi_over_ksi_0=einstein.heat_capacity_v( temperature, params['einstein_T'], params['n'] )/einstein.heat_capacity_v( params['T_0'], params['einstein_T'], params['n'] )
-=======
         ksi_over_ksi_0=einstein.heat_capacity_v( temperature, params['T_einstein'], params['n'] )/einstein.heat_capacity_v( params['T_0'], params['T_einstein'], params['n'] )
->>>>>>> 5322f5a3
 
         dintVdpdx=(params['V_0']*params['a_0']*params['K_0']*a*ksi_over_ksi_0)*(np.power((1.+b*(pressure-params['P_0']-Pth)), 0.-c) - np.power((1.-b*Pth), 0.-c))
 
@@ -225,11 +210,7 @@
         a, b, c = mt.tait_constants(params)
         Pth=self.__relative_thermal_pressure(temperature,params)
 
-<<<<<<< HEAD
-        ksi_over_ksi_0=einstein.heat_capacity_v( temperature, params['einstein_T'], params['n'] )/einstein.heat_capacity_v( params['T_0'], params['einstein_T'], params['n'] )
-=======
         ksi_over_ksi_0=einstein.heat_capacity_v( temperature, params['T_einstein'], params['n'] )/einstein.heat_capacity_v( params['T_0'], params['T_einstein'], params['n'] )
->>>>>>> 5322f5a3
 
         dSdT=params['V_0']*params['K_0']*np.power((ksi_over_ksi_0*params['a_0']),2.0)*(np.power((1.+b*(pressure-params['P_0']-Pth)), -1.-c) - np.power((1.+b*(-Pth)), -1.-c))
 
@@ -257,13 +238,8 @@
         # heat capacity - Holland and Powell (2011) prefer the additional 
         # freedom provided by their polynomial expression.
 
-<<<<<<< HEAD
-        E_th = einstein.thermal_energy( T, params['einstein_T'], params['n'] )
-        C_V0 = einstein.heat_capacity_v( params['T_0'], params['einstein_T'], params['n'] )
-=======
         E_th = einstein.thermal_energy( T, params['T_einstein'], params['n'] )
         C_V0 = einstein.heat_capacity_v( params['T_0'], params['T_einstein'], params['n'] )
->>>>>>> 5322f5a3
         P_th = params['a_0']*params['K_0'] / C_V0 * E_th
         return P_th
 
@@ -314,20 +290,11 @@
 
         if 'T_0' not in params:
             params['T_0'] = 298.15
-<<<<<<< HEAD
-        if 'P_0' not in params:
-            params['P_0'] = 0.9999999e5
-
-        #if G and Gprime are not included this is presumably deliberate,
-        #as we can model density and bulk modulus just fine without them,
-        #so just add them to the dictionary as nans
-=======
 
         # If standard state enthalpy and entropy are not included 
         # this is presumably deliberate, as we can model density 
         # and bulk modulus just fine without them.
         # Just add them to the dictionary as nans.
->>>>>>> 5322f5a3
         if 'H_0' not in params:
             params['H_0'] = float('nan')
         if 'S_0' not in params:
@@ -343,17 +310,6 @@
             if k not in params:
                 raise KeyError('params object missing parameter : ' + k)
         
-<<<<<<< HEAD
-        # Empirical Einstein temperature
-        # Holland and Powell, 2011; base of p.346, para.1
-        if 'einstein_T' not in params:
-            params['einstein_T'] = 10636./(params['S_0']/params['n'] + 6.44)
-
-
-        #now check that the values are reasonable.  I mostly just
-        #made up these values from experience, and we are only 
-        #raising a warning.  Better way to do this? [IR]
-=======
         # The following line estimates the Einstein temperature
         # according to the empirical equation of 
         # Holland and Powell, 2011; base of p.346, para.1
@@ -363,16 +319,10 @@
         # Finally, check that the values are reasonable.
         if params['T_0'] < 0.:
             warnings.warn( 'Unusual value for T_0', stacklevel=2 )
->>>>>>> 5322f5a3
         if params['G_0'] is not float('nan') and (params['G_0'] < 0. or params['G_0'] > 1.e13):
             warnings.warn( 'Unusual value for G_0', stacklevel=2 )
         if params['Gprime_0'] is not float('nan') and (params['Gprime_0'] < -5. or params['Gprime_0'] > 10.):
             warnings.warn( 'Unusual value for Gprime_0', stacklevel=2 )
-
-        if params['T_0'] < 0.:
-            warnings.warn( 'Unusual value for T_0', stacklevel=2 )
-        if params['P_0'] < 0.:
-            warnings.warn( 'Unusual value for P_0', stacklevel=2 )
 
         # no test for H_0
         if params['S_0'] is not float('nan') and params['S_0'] < 0.:
